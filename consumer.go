package cluster

import (
	"sort"
	"sync"
<<<<<<< HEAD
=======
	"sync/atomic"
>>>>>>> 122d1380
	"time"

	"github.com/Shopify/sarama"
)

// Consumer is a cluster group consumer
type Consumer struct {
	client *Client

	csmr sarama.Consumer
	subs *partitionMap

	consumerID   string
	generationID int32
	groupID      string
	memberID     string
	topics       []string

	dying, dead chan none

<<<<<<< HEAD
	consuming     bool
	consumingLock sync.Mutex
=======
	consuming     int32
>>>>>>> 122d1380
	errors        chan error
	messages      chan *sarama.ConsumerMessage
	notifications chan *Notification

	commitMu sync.Mutex
}

// NewConsumerFromClient initializes a new consumer from an existing client
func NewConsumerFromClient(client *Client, groupID string, topics []string) (*Consumer, error) {
	csmr, err := sarama.NewConsumerFromClient(client.Client)
	if err != nil {
		return nil, err
	}

	c := &Consumer{
		client: client,

		csmr: csmr,
		subs: newPartitionMap(),

		groupID: groupID,
		topics:  topics,

		dying: make(chan none),
		dead:  make(chan none),

		errors:        make(chan error, client.config.ChannelBufferSize),
		messages:      make(chan *sarama.ConsumerMessage, client.config.ChannelBufferSize),
		notifications: make(chan *Notification, 1),
	}
	if err := c.client.RefreshCoordinator(groupID); err != nil {
		return nil, err
	}

	go c.mainLoop()
	return c, nil
}

// NewConsumer initializes a new consumer
func NewConsumer(addrs []string, groupID string, topics []string, config *Config) (*Consumer, error) {
	client, err := NewClient(addrs, config)
	if err != nil {
		return nil, err
	}

	consumer, err := NewConsumerFromClient(client, groupID, topics)
	if err != nil {
		_ = client.Close()
		return nil, err
	}
	consumer.client.own = true
	return consumer, nil
}

// Messages returns the read channel for the messages that are returned by
// the broker.
func (c *Consumer) Messages() <-chan *sarama.ConsumerMessage { return c.messages }

// Errors returns a read channel of errors that occur during offset management, if
// enabled. By default, errors are logged and not returned over this channel. If
// you want to implement any custom error handling, set your config's
// Consumer.Return.Errors setting to true, and read from this channel.
func (c *Consumer) Errors() <-chan error { return c.errors }

// Notifications returns a channel of Notifications that occur during consumer
// rebalancing. Notifications will only be emitted over this channel, if your config's
// Cluster.Return.Notifications setting to true.
func (c *Consumer) Notifications() <-chan *Notification { return c.notifications }

// MarkOffset marks the provided message as processed, alongside a metadata string
// that represents the state of the partition consumer at that point in time. The
// metadata string can be used by another consumer to restore that state, so it
// can resume consumption.
//
// Note: calling MarkOffset does not necessarily commit the offset to the backend
// store immediately for efficiency reasons, and it may never be committed if
// your application crashes. This means that you may end up processing the same
// message twice, and your processing should ideally be idempotent.
func (c *Consumer) MarkOffset(msg *sarama.ConsumerMessage, metadata string) {
	c.subs.Fetch(msg.Topic, msg.Partition).MarkOffset(msg.Offset, metadata)
}

// MarkPartitionOffset marks an offset of the provided topic/partition as processed.
// See MarkOffset for additional explanation.
func (c *Consumer) MarkPartitionOffset(topic string, partition int32, offset int64, metadata string) {
	c.subs.Fetch(topic, partition).MarkOffset(offset, metadata)
}

// Subscriptions returns the consumed topics and partitions
func (c *Consumer) Subscriptions() map[string][]int32 {
	return c.subs.Info()
}

// CommitOffsets manually commits marked offsets
func (c *Consumer) CommitOffsets() error {
	c.commitMu.Lock()
	defer c.commitMu.Unlock()

	req := &sarama.OffsetCommitRequest{
		Version:                 2,
		ConsumerGroup:           c.groupID,
		ConsumerGroupGeneration: c.generationID,
		ConsumerID:              c.memberID,
		RetentionTime:           -1,
	}

	var dirty bool
	snap := c.subs.Snapshot()
	for tp, state := range snap {
		if state.Dirty {
			req.AddBlock(tp.Topic, tp.Partition, state.Info.Offset, 0, state.Info.Metadata)
			dirty = true
		}
	}
	if !dirty {
		return nil
	}

	broker, err := c.client.Coordinator(c.groupID)
	if err != nil {
		return err
	}

	resp, err := broker.CommitOffset(req)
	if err != nil {
		return err
	}

	for topic, perrs := range resp.Errors {
		for partition, kerr := range perrs {
			if kerr != sarama.ErrNoError {
				err = kerr
			} else if state, ok := snap[topicPartition{topic, partition}]; ok {
				c.subs.Fetch(topic, partition).MarkCommitted(state.Info.Offset)
			}
		}
	}

	return err
}

// Close safely closes the consumer and releases all resources
func (c *Consumer) Close() (err error) {
	close(c.dying)
	<-c.dead

	if e := c.release(); e != nil {
		err = e
	}
	if e := c.csmr.Close(); e != nil {
		err = e
	}
	close(c.messages)
	close(c.errors)

	if e := c.leaveGroup(); e != nil {
		err = e
	}
	close(c.notifications)

	if c.client.own {
		if e := c.client.Close(); e != nil {
			err = e
		}
	}

	return
}

func (c *Consumer) isConsuming() bool {
	c.consumingLock.Lock()
	defer c.consumingLock.Unlock()
	return c.consuming
}

func (c *Consumer) setConsuming(consuming bool) {
	c.consumingLock.Lock()
	c.consuming = consuming
	c.consumingLock.Unlock()
}

func (c *Consumer) mainLoop() {
	defer close(c.dead)
	defer atomic.StoreInt32(&c.consuming, 0)

	for {
<<<<<<< HEAD
		c.setConsuming(false)
=======
		atomic.StoreInt32(&c.consuming, 0)
>>>>>>> 122d1380

		// Remember previous subscriptions
		var notification *Notification
		if c.client.config.Group.Return.Notifications {
			notification = newNotification(c.subs.Info())
		}

		// Rebalance, fetch new subscriptions
		subs, err := c.rebalance()
		if err != nil {
			c.rebalanceError(err, notification)
			continue
		}

		// Start the heartbeat
		hbStop, hbDone := make(chan struct{}), make(chan struct{})
		go c.hbLoop(hbStop, hbDone)

		// Subscribe to topic/partitions
		if err := c.subscribe(subs); err != nil {
			close(hbStop)
			<-hbDone
			c.rebalanceError(err, notification)
			continue
		}

		// Start consuming and comitting offsets
		cmStop, cmDone := make(chan struct{}), make(chan struct{})
		go c.cmLoop(cmStop, cmDone)
<<<<<<< HEAD
		c.setConsuming(true)
=======
		atomic.StoreInt32(&c.consuming, 1)
>>>>>>> 122d1380

		// Update notification with new claims
		if c.client.config.Group.Return.Notifications {
			notification.claim(subs)
			c.notifications <- notification
		}

		// Wait for signals
		select {
		case <-hbDone:
			close(cmStop)
			<-cmDone
		case <-cmDone:
			close(hbStop)
			<-hbDone
		case <-c.dying:
			close(cmStop)
			<-cmDone
			close(hbStop)
			<-hbDone
<<<<<<< HEAD
			c.setConsuming(false)
=======
>>>>>>> 122d1380
			return
		}
	}
}

// heartbeat loop, triggered by the mainLoop
func (c *Consumer) hbLoop(stop <-chan struct{}, done chan<- struct{}) {
	defer close(done)

	ticker := time.NewTicker(c.client.config.Group.Heartbeat.Interval)
	defer ticker.Stop()

	for {
		select {
		case <-ticker.C:
			switch err := c.heartbeat(); err {
			case nil, sarama.ErrNoError:
			case sarama.ErrNotCoordinatorForConsumer, sarama.ErrRebalanceInProgress:
				return
			default:
				c.handleError(err)
				return
			}
		case <-stop:
			return
		}
	}
}

// commit loop, triggered by the mainLoop
func (c *Consumer) cmLoop(stop <-chan struct{}, done chan<- struct{}) {
	defer close(done)

	ticker := time.NewTicker(c.client.config.Consumer.Offsets.CommitInterval)
	defer ticker.Stop()

	for {
		select {
		case <-ticker.C:
			if err := c.commitOffsetsWithRetry(c.client.config.Group.Offsets.Retry.Max); err != nil {
				c.handleError(err)
				return
			}
		case <-stop:
			return
		}
	}
}

func (c *Consumer) rebalanceError(err error, notification *Notification) {
	if c.client.config.Group.Return.Notifications {
		c.notifications <- notification
	}
	switch err {
	case sarama.ErrRebalanceInProgress:
	default:
		c.handleError(err)
	}
	time.Sleep(c.client.config.Metadata.Retry.Backoff)
}

func (c *Consumer) handleError(err error) {
	if c.client.config.Consumer.Return.Errors {
		select {
		case c.errors <- err:
		case <-c.dying:
			return
		}
	} else {
		sarama.Logger.Println(err)
	}
}

// Releases the consumer and commits offsets, called from rebalance() and Close()
func (c *Consumer) release() (err error) {
	// Stop all consumers, don't stop on errors
	if e := c.subs.Stop(); e != nil {
		err = e
	}

	// Wait for all messages to be processed
	time.Sleep(c.client.config.Consumer.MaxProcessingTime)

	// Commit offsets
	if e := c.commitOffsetsWithRetry(c.client.config.Group.Offsets.Retry.Max); e != nil {
		err = e
	}

	// Clear subscriptions
	c.subs.Clear()

	return
}

// --------------------------------------------------------------------

// Performs a heartbeat, part of the mainLoop()
func (c *Consumer) heartbeat() error {
	broker, err := c.client.Coordinator(c.groupID)
	if err != nil {
		return err
	}

	resp, err := broker.Heartbeat(&sarama.HeartbeatRequest{
		GroupId:      c.groupID,
		MemberId:     c.memberID,
		GenerationId: c.generationID,
	})
	if err != nil {
		return err
	}
	return resp.Err
}

// Performs a rebalance, part of the mainLoop()
func (c *Consumer) rebalance() (map[string][]int32, error) {
	sarama.Logger.Printf("cluster/consumer %s rebalance\n", c.memberID)

	if err := c.client.RefreshCoordinator(c.groupID); err != nil {
		return nil, err
	}

	// Release subscriptions
	if err := c.release(); err != nil {
		return nil, err
	}

	// Re-join consumer group
	strategy, err := c.joinGroup()
	switch {
	case err == sarama.ErrUnknownMemberId:
		c.memberID = ""
		return nil, err
	case err != nil:
		return nil, err
	}
	// sarama.Logger.Printf("cluster/consumer %s/%d joined group %s\n", c.memberID, c.generationID, c.groupID)

	// Sync consumer group state, fetch subscriptions
	subs, err := c.syncGroup(strategy)
	switch {
	case err == sarama.ErrRebalanceInProgress:
		return nil, err
	case err != nil:
		_ = c.leaveGroup()
		return nil, err
	}
	return subs, nil
}

// Performs the subscription, part of the mainLoop()
func (c *Consumer) subscribe(subs map[string][]int32) error {
	// fetch offsets
	offsets, err := c.fetchOffsets(subs)
	if err != nil {
		_ = c.leaveGroup()
		return err
	}

	// Create consumers
	for topic, partitions := range subs {
		for _, partition := range partitions {
			if err := c.createConsumer(topic, partition, offsets[topic][partition]); err != nil {
				_ = c.release()
				_ = c.leaveGroup()
				return err
			}
		}
	}
	return nil
}

// --------------------------------------------------------------------

// Send a request to the broker to join group on rebalance()
func (c *Consumer) joinGroup() (*balancer, error) {
	req := &sarama.JoinGroupRequest{
		GroupId:        c.groupID,
		MemberId:       c.memberID,
		SessionTimeout: int32(c.client.config.Group.Session.Timeout / time.Millisecond),
		ProtocolType:   "consumer",
	}

	meta := &sarama.ConsumerGroupMemberMetadata{
		Version: 1,
		Topics:  c.topics,
	}

	for strat, _ := range balancerStrategies {
		err := req.AddGroupProtocolMetadata(string(strat), meta)
		if err != nil {
			return nil, err
		}
	}

	broker, err := c.client.Coordinator(c.groupID)
	if err != nil {
		return nil, err
	}

	resp, err := broker.JoinGroup(req)
	if err != nil {
		return nil, err
	} else if resp.Err != sarama.ErrNoError {
		return nil, resp.Err
	}

	var strategy *balancer
	if resp.LeaderId == resp.MemberId {
		members, err := resp.GetMembers()
		if err != nil {
			return nil, err
		}

		strategy, err = newBalancerFromMeta(c.client, members)
		if err != nil {
			return nil, err
		}
	}

	c.memberID = resp.MemberId
	c.generationID = resp.GenerationId

	return strategy, nil
}

// Send a request to the broker to sync the group on rebalance().
// Returns a list of topics and partitions to consume.
func (c *Consumer) syncGroup(strategy *balancer) (map[string][]int32, error) {
	req := &sarama.SyncGroupRequest{
		GroupId:      c.groupID,
		MemberId:     c.memberID,
		GenerationId: c.generationID,
	}

	for memberID, topics := range strategy.Perform(c.client.config.Group.PartitionStrategy) {
		if err := req.AddGroupAssignmentMember(memberID, &sarama.ConsumerGroupMemberAssignment{
			Version: 1,
			Topics:  topics,
		}); err != nil {
			return nil, err
		}
	}

	broker, err := c.client.Coordinator(c.groupID)
	if err != nil {
		return nil, err
	}

	sync, err := broker.SyncGroup(req)
	if err != nil {
		return nil, err
	} else if sync.Err != sarama.ErrNoError {
		return nil, sync.Err
	}

	// Return if there is nothing to subscribe to
	if len(sync.MemberAssignment) == 0 {
		return nil, nil
	}

	// Get assigned subscriptions
	members, err := sync.GetMemberAssignment()
	if err != nil {
		return nil, err
	}

	// Sort partitions, for each topic
	for topic := range members.Topics {
		sort.Sort(int32Slice(members.Topics[topic]))
	}
	return members.Topics, nil
}

// Fetches latest committed offsets for all subscriptions
func (c *Consumer) fetchOffsets(subs map[string][]int32) (map[string]map[int32]offsetInfo, error) {
	offsets := make(map[string]map[int32]offsetInfo, len(subs))
	req := &sarama.OffsetFetchRequest{
		Version:       1,
		ConsumerGroup: c.groupID,
	}

	for topic, partitions := range subs {
		offsets[topic] = make(map[int32]offsetInfo, len(partitions))
		for _, partition := range partitions {
			offsets[topic][partition] = offsetInfo{Offset: -1}
			req.AddPartition(topic, partition)
		}
	}

	// Wait for other cluster consumers to process, release and commit
	time.Sleep(c.client.config.Consumer.MaxProcessingTime * 2)

	broker, err := c.client.Coordinator(c.groupID)
	if err != nil {
		return nil, err
	}

	resp, err := broker.FetchOffset(req)
	if err != nil {
		return nil, err
	}

	for topic, partitions := range subs {
		for _, partition := range partitions {
			block := resp.GetBlock(topic, partition)
			if block == nil {
				return nil, sarama.ErrIncompleteResponse
			}

			if block.Err == sarama.ErrNoError {
				offsets[topic][partition] = offsetInfo{Offset: block.Offset, Metadata: block.Metadata}
			} else {
				return nil, block.Err
			}
		}
	}
	return offsets, nil
}

// Send a request to the broker to leave the group on failes rebalance() and on Close()
func (c *Consumer) leaveGroup() error {
	broker, err := c.client.Coordinator(c.groupID)
	if err != nil {
		return err
	}

	_, err = broker.LeaveGroup(&sarama.LeaveGroupRequest{
		GroupId:  c.groupID,
		MemberId: c.memberID,
	})
	return err
}

// --------------------------------------------------------------------

func (c *Consumer) createConsumer(topic string, partition int32, info offsetInfo) error {
	sarama.Logger.Printf("cluster/consumer %s consume %s/%d from %d\n", c.memberID, topic, partition, info.NextOffset(c.client.config.Consumer.Offsets.Initial))

	// Create partitionConsumer
	pc, err := newPartitionConsumer(c.csmr, topic, partition, info, c.client.config.Consumer.Offsets.Initial)
	if err != nil {
		return nil
	}

	// Store in subscriptions
	c.subs.Store(topic, partition, pc)

	// Start partition consumer goroutine
	go pc.Loop(c.messages, c.errors)

	return nil
}

func (c *Consumer) commitOffsetsWithRetry(retries int) error {
	err := c.CommitOffsets()
	if err != nil && retries > 0 && c.subs.HasDirty() {
		_ = c.client.RefreshCoordinator(c.groupID)
		return c.commitOffsetsWithRetry(retries - 1)
	}
	return err
}<|MERGE_RESOLUTION|>--- conflicted
+++ resolved
@@ -3,10 +3,7 @@
 import (
 	"sort"
 	"sync"
-<<<<<<< HEAD
-=======
 	"sync/atomic"
->>>>>>> 122d1380
 	"time"
 
 	"github.com/Shopify/sarama"
@@ -27,12 +24,7 @@
 
 	dying, dead chan none
 
-<<<<<<< HEAD
-	consuming     bool
-	consumingLock sync.Mutex
-=======
 	consuming     int32
->>>>>>> 122d1380
 	errors        chan error
 	messages      chan *sarama.ConsumerMessage
 	notifications chan *Notification
@@ -202,28 +194,12 @@
 	return
 }
 
-func (c *Consumer) isConsuming() bool {
-	c.consumingLock.Lock()
-	defer c.consumingLock.Unlock()
-	return c.consuming
-}
-
-func (c *Consumer) setConsuming(consuming bool) {
-	c.consumingLock.Lock()
-	c.consuming = consuming
-	c.consumingLock.Unlock()
-}
-
 func (c *Consumer) mainLoop() {
 	defer close(c.dead)
 	defer atomic.StoreInt32(&c.consuming, 0)
 
 	for {
-<<<<<<< HEAD
-		c.setConsuming(false)
-=======
 		atomic.StoreInt32(&c.consuming, 0)
->>>>>>> 122d1380
 
 		// Remember previous subscriptions
 		var notification *Notification
@@ -253,11 +229,7 @@
 		// Start consuming and comitting offsets
 		cmStop, cmDone := make(chan struct{}), make(chan struct{})
 		go c.cmLoop(cmStop, cmDone)
-<<<<<<< HEAD
-		c.setConsuming(true)
-=======
 		atomic.StoreInt32(&c.consuming, 1)
->>>>>>> 122d1380
 
 		// Update notification with new claims
 		if c.client.config.Group.Return.Notifications {
@@ -278,10 +250,6 @@
 			<-cmDone
 			close(hbStop)
 			<-hbDone
-<<<<<<< HEAD
-			c.setConsuming(false)
-=======
->>>>>>> 122d1380
 			return
 		}
 	}
